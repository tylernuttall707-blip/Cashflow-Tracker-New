<!DOCTYPE html>
<html lang="en">
<head>
  <meta charset="utf-8" />
  <meta name="viewport" content="width=device-width, initial-scale=1" />
  <title>2025 Cash Flow</title>
  <link rel="stylesheet" href="styles.css" />
  <link rel="icon" href="data:;base64,iVBORw0KGgo=" />
  <meta name="description" content="Static cash flow forecaster for the rest of 2025. All client-side." />
</head>
<body>
  <div class="app-shell">
    <header class="app-header">
      <h1>2025 Cash Flow</h1>
      <div class="header-actions">
        <button id="exportBtn" class="btn">Export JSON</button>
        <button id="importBtn" class="btn btn-outline">Import JSON</button>
      </div>
    </header>

    <nav class="tabs">
      <button class="tab active" data-tab="dashboard">Dashboard</button>
      <button class="tab" data-tab="movements">Cash Movements</button>
      <button class="tab" data-tab="income">Income Plan</button>
    </nav>

    <main>
    <!-- DASHBOARD -->
    <section id="dashboard" class="tab-panel active">
      <div class="card grid-2">
        <form id="settingsForm" class="form">
          <h2>Model Settings</h2>
          <div class="field">
            <label for="startDate">Start Date</label>
            <input id="startDate" name="startDate" type="date" required />
          </div>
          <div class="field">
            <label for="endDate">End Date</label>
            <input id="endDate" name="endDate" type="date" required />
          </div>
          <div class="field">
            <label for="startingBalance">Starting Balance</label>
            <input id="startingBalance" name="startingBalance" type="number" step="0.01" required />
          </div>
          <div class="actions">
            <button type="submit" class="btn">Recalculate</button>
          </div>
        </form>

        <div class="kpis">
          <h2>Quick Stats</h2>
          <div class="kpi">
            <div class="kpi-label">Projected End Balance</div>
            <div class="kpi-value" id="kpiEndBalance">$0.00</div>
          </div>
          <div class="kpi">
            <div class="kpi-label">Total Planned Income</div>
            <div class="kpi-value" id="kpiIncome">$0.00</div>
          </div>
          <div class="kpi">
            <div class="kpi-label">Total Planned Expenses</div>
            <div class="kpi-value" id="kpiExpenses">$0.00</div>
          </div>
        </div>
      </div>

      <div class="card">
        <h2>Projected Balance</h2>
        <canvas id="balanceChart" height="100"></canvas>
      </div>

      <div class="card">
        <div>
          <h2>Upcoming 14 Days</h2>
          <table class="table" id="upcomingTable">
            <thead>
              <tr>
                <th>Date</th>
                <th>Income</th>
                <th>Expenses</th>
                <th>Net</th>
                <th>Running</th>
              </tr>
            </thead>
            <tbody></tbody>
          </table>
        </div>

        <div>
          <h2>Adjustments</h2>
          <form id="adjForm" class="form compact">
            <div class="field">
              <label for="adjDate">Date</label>
              <input id="adjDate" type="date" required />
            </div>
            <div class="field">
              <label for="adjAmount">Amount (+/−)</label>
              <input id="adjAmount" type="number" step="0.01" required />
            </div>
            <div class="field">
              <label for="adjNote">Note</label>
              <input id="adjNote" type="text" placeholder="Reconcile to bank, etc." />
            </div>
            <div class="actions">
              <button class="btn" type="submit">Add Adjustment</button>
            </div>
          </form>
          <table class="table" id="adjTable">
            <thead>
              <tr><th>Date</th><th>Amount</th><th>Note</th><th></th></tr>
            </thead>
            <tbody></tbody>
          </table>
        </div>
      </div>
    </section>

    <!-- CASH MOVEMENTS -->
    <section id="movements" class="tab-panel">
      <div class="card">
        <div>
          <h2>One-Off Transactions</h2>
          <form id="oneOffForm" class="form grid-4">
            <div class="field">
              <label for="ooDate">Date</label>
              <input id="ooDate" type="date" required />
            </div>
            <div class="field">
              <label for="ooType">Type</label>
              <select id="ooType">
                <option value="expense">Expense</option>
                <option value="income">Income</option>
              </select>
            </div>
            <div class="field">
              <label for="ooName">Description</label>
              <input id="ooName" type="text" placeholder="Rent, AR payment, etc." required />
            </div>
            <div class="field">
              <label for="ooCategory">Category</label>
              <input id="ooCategory" type="text" placeholder="Ops, AR, etc." />
            </div>
            <div class="field">
              <label for="ooAmount">Amount</label>
              <input id="ooAmount" type="number" step="0.01" required />
            </div>
            <div class="field">
              <label><input id="ooRepeats" type="checkbox" /> Repeats?</label>
            </div>
            <div class="field tx-recurring-only hidden">
              <label for="ooFreq">Frequency</label>
              <select id="ooFreq">
                <option value="daily">Daily</option>
                <option value="weekly">Weekly</option>
                <option value="biweekly">Biweekly</option>
                <option value="monthly" selected>Monthly</option>
              </select>
            </div>
            <div class="field tx-recurring-only hidden">
              <label for="ooStart">Start Date</label>
              <input id="ooStart" type="date" />
            </div>
            <div class="field tx-recurring-only hidden">
              <label for="ooEnd">End Date</label>
              <input id="ooEnd" type="date" />
            </div>
            <div class="field tx-recurring-only tx-freq-only tx-freq-daily hidden">
              <label><input id="ooSkipWeekends" type="checkbox" /> Skip weekends</label>
            </div>
            <div class="field tx-recurring-only tx-freq-only tx-freq-weekly tx-freq-biweekly hidden">
              <label for="ooDOW">Day(s) of Week</label>
              <select id="ooDOW" multiple size="7">
                <option value="0">Sun</option>
                <option value="1" selected>Mon</option>
                <option value="2">Tue</option>
                <option value="3">Wed</option>
                <option value="4">Thu</option>
                <option value="5">Fri</option>
                <option value="6">Sat</option>
              </select>
            </div>
            <div class="field tx-recurring-only tx-freq-only tx-freq-monthly hidden">
              <label for="ooMonthlyMode">Monthly Schedule</label>
              <select id="ooMonthlyMode" data-monthly-mode>
                <option value="day" selected>On specific day</option>
                <option value="nth">On nth weekday</option>
              </select>
            </div>
            <div class="field tx-recurring-only tx-freq-only tx-freq-monthly monthly-mode monthly-mode-day hidden">
              <label for="ooDOM">Day of Month</label>
              <input id="ooDOM" type="number" min="1" max="31" value="1" />
            </div>
<<<<<<< HEAD
            <div class="field tx-recurring-only hidden">
              <label>Stepped Amounts</label>
              <div class="step-editor" id="ooStepEditor">
                <table class="table compact">
                  <thead>
                    <tr><th>Effective From</th><th class="num">Amount</th><th></th></tr>
                  </thead>
                  <tbody></tbody>
                </table>
                <button class="btn btn-outline" type="button" data-act="addStep">Add Step</button>
              </div>
            </div>
            <div class="field tx-recurring-only hidden">
              <label for="ooEscalator">Monthly Escalator (%)</label>
              <input id="ooEscalator" type="number" step="0.01" placeholder="e.g. 2 for 2%" />
            </div>
=======
            <div class="field tx-recurring-only tx-freq-only tx-freq-monthly monthly-mode monthly-mode-nth hidden">
              <label for="ooNthWeek">Weekday Pattern</label>
              <div class="inline-group">
                <select id="ooNthWeek">
                  <option value="1">1st</option>
                  <option value="2">2nd</option>
                  <option value="3">3rd</option>
                  <option value="4">4th</option>
                  <option value="5">5th</option>
                  <option value="last">Last</option>
                </select>
                <select id="ooNthWeekday">
                  <option value="0">Sun</option>
                  <option value="1">Mon</option>
                  <option value="2">Tue</option>
                  <option value="3">Wed</option>
                  <option value="4">Thu</option>
                  <option value="5">Fri</option>
                  <option value="6">Sat</option>
                </select>
              </div>
            </div>
>>>>>>> fccf2fdc
            <div class="actions">
              <button class="btn" type="submit">Add</button>
            </div>
          </form>

          <table class="table" id="oneOffTable">
            <thead>
              <tr>
                <th>Base Date</th><th>Schedule</th><th>Type</th><th>Description</th><th>Category</th><th class="num">Next Amount</th><th></th>
              </tr>
            </thead>
            <tbody></tbody>
          </table>
        </div>
      </div>
    </section>

    <!-- INCOME PLAN -->
    <section id="income" class="tab-panel">
      <div class="card">
        <h2>Recurring Income Streams</h2>
        <form id="streamForm" class="form grid-4">
          <div class="field">
            <label for="stName">Name</label>
            <input id="stName" type="text" placeholder="Weekly sales, AR collections, etc." required />
          </div>
          <div class="field">
            <label for="stCategory">Category</label>
            <input id="stCategory" type="text" placeholder="Sales, AR, etc." />
          </div>
          <div class="field">
            <label for="stAmount">Amount</label>
            <input id="stAmount" type="number" step="0.01" required />
          </div>
          <div class="field">
            <label for="stEscalator">Monthly Escalator (%)</label>
            <input id="stEscalator" type="number" step="0.01" placeholder="e.g. 1.5" />
          </div>
          <div class="field">
            <label for="stFreq">Frequency</label>
            <select id="stFreq">
              <option value="once">Once</option>
              <option value="daily">Daily</option>
              <option value="weekly">Weekly</option>
              <option value="biweekly">Biweekly</option>
              <option value="monthly">Monthly</option>
            </select>
          </div>

          <!-- Once -->
          <div class="field freq-only freq-once">
            <label for="stOnDate">On Date</label>
            <input id="stOnDate" type="date" />
          </div>

          <!-- Daily -->
          <div class="field freq-only freq-daily">
            <label><input id="stSkipWeekends" type="checkbox" /> Skip weekends</label>
          </div>

          <!-- Weekly/Biweekly -->
          <div class="field freq-only freq-weekly freq-biweekly">
            <label for="stDOW">Day(s) of Week</label>
            <select id="stDOW" multiple size="7">
              <option value="0">Sun</option>
              <option value="1" selected>Mon</option>
              <option value="2">Tue</option>
              <option value="3">Wed</option>
              <option value="4">Thu</option>
              <option value="5">Fri</option>
              <option value="6">Sat</option>
            </select>
          </div>

          <!-- Monthly -->
          <div class="field freq-only freq-monthly">
            <label for="stMonthlyMode">Monthly Schedule</label>
            <select id="stMonthlyMode" data-monthly-mode>
              <option value="day" selected>On specific day</option>
              <option value="nth">On nth weekday</option>
            </select>
          </div>
          <div class="field freq-only freq-monthly monthly-mode monthly-mode-day">
            <label for="stDOM">Day of Month</label>
            <input id="stDOM" type="number" min="1" max="31" value="1" />
          </div>
          <div class="field freq-only freq-monthly monthly-mode monthly-mode-nth">
            <label for="stNthWeek">Weekday Pattern</label>
            <div class="inline-group">
              <select id="stNthWeek">
                <option value="1">1st</option>
                <option value="2">2nd</option>
                <option value="3">3rd</option>
                <option value="4">4th</option>
                <option value="5">5th</option>
                <option value="last">Last</option>
              </select>
              <select id="stNthWeekday">
                <option value="0">Sun</option>
                <option value="1">Mon</option>
                <option value="2">Tue</option>
                <option value="3">Wed</option>
                <option value="4">Thu</option>
                <option value="5">Fri</option>
                <option value="6">Sat</option>
              </select>
            </div>
          </div>

          <div class="field full">
            <label>Stepped Amounts</label>
            <div class="step-editor" id="stStepEditor">
              <table class="table compact">
                <thead>
                  <tr><th>Effective From</th><th class="num">Amount</th><th></th></tr>
                </thead>
                <tbody></tbody>
              </table>
              <button class="btn btn-outline" type="button" data-act="addStep">Add Step</button>
            </div>
          </div>

          <div class="field">
            <label for="stStart">Start Date</label>
            <input id="stStart" type="date" required />
          </div>
          <div class="field">
            <label for="stEnd">End Date</label>
            <input id="stEnd" type="date" required />
          </div>

          <div class="actions">
            <button class="btn" type="submit">Add Stream</button>
          </div>
        </form>

        <table class="table" id="streamsTable">
          <thead>
            <tr>
              <th>Name</th><th>Category</th><th>Frequency</th><th>Schedule</th><th class="num">Next Amount</th><th>Dates</th><th></th>
            </tr>
          </thead>
          <tbody></tbody>
        </table>
      </div>
    </section>
    </main>

    <dialog id="importDialog">
      <form method="dialog" class="form">
        <h3>Import JSON</h3>
        <p>Paste data exported from this app (it will replace your current plan).</p>
        <textarea id="importText" rows="10" spellcheck="false" placeholder='{"settings":{...},"oneOffs":[...],"incomeStreams":[...],"expenseStreams":[...]}'></textarea>
        <div class="actions">
          <button class="btn btn-outline" value="cancel">Cancel</button>
          <button id="confirmImportBtn" class="btn" value="default">Import</button>
        </div>
      </form>
    </dialog>

    <footer class="app-footer">
      <small>All data is stored locally in your browser. 💾</small>
    </footer>
  </div>

  <script src="https://cdn.jsdelivr.net/npm/chart.js"></script>
  <script src="app.js"></script>
</body>
</html><|MERGE_RESOLUTION|>--- conflicted
+++ resolved
@@ -190,7 +190,6 @@
               <label for="ooDOM">Day of Month</label>
               <input id="ooDOM" type="number" min="1" max="31" value="1" />
             </div>
-<<<<<<< HEAD
             <div class="field tx-recurring-only hidden">
               <label>Stepped Amounts</label>
               <div class="step-editor" id="ooStepEditor">
@@ -207,30 +206,6 @@
               <label for="ooEscalator">Monthly Escalator (%)</label>
               <input id="ooEscalator" type="number" step="0.01" placeholder="e.g. 2 for 2%" />
             </div>
-=======
-            <div class="field tx-recurring-only tx-freq-only tx-freq-monthly monthly-mode monthly-mode-nth hidden">
-              <label for="ooNthWeek">Weekday Pattern</label>
-              <div class="inline-group">
-                <select id="ooNthWeek">
-                  <option value="1">1st</option>
-                  <option value="2">2nd</option>
-                  <option value="3">3rd</option>
-                  <option value="4">4th</option>
-                  <option value="5">5th</option>
-                  <option value="last">Last</option>
-                </select>
-                <select id="ooNthWeekday">
-                  <option value="0">Sun</option>
-                  <option value="1">Mon</option>
-                  <option value="2">Tue</option>
-                  <option value="3">Wed</option>
-                  <option value="4">Thu</option>
-                  <option value="5">Fri</option>
-                  <option value="6">Sat</option>
-                </select>
-              </div>
-            </div>
->>>>>>> fccf2fdc
             <div class="actions">
               <button class="btn" type="submit">Add</button>
             </div>
