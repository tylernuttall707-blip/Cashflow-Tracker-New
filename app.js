--- conflicted
+++ resolved
@@ -1239,7 +1239,6 @@
     const groups = new Map();
 
     for (const entry of entries) {
-<<<<<<< HEAD
       if (!entry) continue;
       const isARSource = entry.source === "AR" || Boolean(entry.sourceKey);
       const arCategory = typeof entry.category === "string" && entry.category.toLowerCase().startsWith("ar");
@@ -1250,11 +1249,7 @@
       if (!entry.sourceKey && !key.startsWith("INVONLY#")) {
         entry.sourceKey = key;
       }
-=======
-      if (!entry || entry.source !== "AR") continue;
-      const key = entry.sourceKey || makeSourceKey(entry.company, entry.invoice);
-      if (!key) continue;
->>>>>>> e3d29dd7
+
       if (!groups.has(key)) {
         groups.set(key, [entry]);
       } else {
