/* 2025 Cash Flow — all client-side, localStorage powered */

(() => {
  "use strict";

  // ---------- Utilities ----------
  const $ = (sel, ctx = document) => ctx.querySelector(sel);
  const $$ = (sel, ctx = document) => Array.from(ctx.querySelectorAll(sel));
  const fmtMoney = (n) =>
    (n < 0 ? "-$" : "$") + Math.abs(n).toLocaleString(undefined, { minimumFractionDigits: 2, maximumFractionDigits: 2 });
  const pad = (n) => String(n).padStart(2, "0");
  const toYMD = (d) => `${d.getFullYear()}-${pad(d.getMonth() + 1)}-${pad(d.getDate())}`;
  const fromYMD = (s) => {
    const [y, m, d] = s.split("-").map(Number);
    return new Date(y, m - 1, d);
  };
  const clamp = (v, min, max) => Math.max(min, Math.min(max, v));
  const uid = () => Math.random().toString(36).slice(2, 9);
  const DOW_LABELS = ["Sun", "Mon", "Tue", "Wed", "Thu", "Fri", "Sat"];
  const getDOWLabel = (value) => {
    const n = Number(value);
    if (Number.isNaN(n)) return DOW_LABELS[0];
    const idx = ((n % 7) + 7) % 7;
    return DOW_LABELS[idx] ?? DOW_LABELS[0];
  };

<<<<<<< HEAD
  const normalizeNth = (value) => {
    if (value === null || value === undefined) return "1";
    if (typeof value === "string") {
      const trimmed = value.trim().toLowerCase();
      if (trimmed === "last") return "last";
      const parsed = parseInt(trimmed, 10);
      if (Number.isFinite(parsed) && parsed >= 1 && parsed <= 5) return String(parsed);
    }
    if (typeof value === "number" && Number.isFinite(value)) {
      const int = Math.trunc(value);
      if (int >= 1 && int <= 5) return String(int);
    }
    return "1";
  };

  const ordinal = (value) => {
    const num = Number(value);
    if (!Number.isFinite(num)) return "";
    const mod100 = num % 100;
    if (mod100 >= 11 && mod100 <= 13) return `${num}th`;
    switch (num % 10) {
      case 1: return `${num}st`;
      case 2: return `${num}nd`;
      case 3: return `${num}rd`;
      default: return `${num}th`;
    }
  };

  const describeNth = (nth) => {
    if (nth === "last") return "last";
    return ordinal(normalizeNth(nth));
  };

=======
>>>>>>> e9ed4e08
  const toWeekdayArray = (value) => {
    if (value === undefined || value === null) return [];

    let raw;
    if (Array.isArray(value)) raw = value;
    else if (typeof value === "string" && value.includes(",")) raw = value.split(/[\s,]+/);
    else raw = [value];

    const seen = new Set();
    const days = [];
    for (const item of raw) {
      if (item === undefined || item === null) continue;
      const str = String(item).trim();
      if (!str) continue;
      const num = Number(str);
      if (!Number.isFinite(num)) continue;
      const normalized = clamp(Math.trunc(num), 0, 6);
      if (!seen.has(normalized)) {
        seen.add(normalized);
        days.push(normalized);
      }
    }

    return days.sort((a, b) => a - b);
  };

<<<<<<< HEAD
  const firstWeekday = (value, fallback = 0) => {
    const days = toWeekdayArray(value);
    if (days.length) return days[0];
    const num = Number(value);
    if (Number.isFinite(num)) return clamp(Math.trunc(num), 0, 6);
    return clamp(Number(fallback) || 0, 0, 6);
  };

=======
>>>>>>> e9ed4e08
  const formatWeekdayList = (value) => {
    const days = toWeekdayArray(value);
    if (!days.length) return "";
    return days.map((dow) => getDOWLabel(dow)).join(", ");
  };

  const readWeekdaySelections = (selectEl) => {
    if (!selectEl) return [];
    const values = Array.from(selectEl.selectedOptions || []).map((opt) => opt.value);
    return toWeekdayArray(values);
  };

  const todayYMD = (() => {
    const d = new Date();
    return toYMD(d);
  })();

  // ---------- Storage ----------
  const STORAGE_KEY = "cashflow2025_v1";
  const defaultEnd = "2025-12-31";

  const defaultState = () => ({
    settings: {
      startDate: todayYMD,
      endDate: defaultEnd,
      startingBalance: 0,
    },
    adjustments: [],
    oneOffs: [],
    incomeStreams: [],
  });

  const normalizeState = (raw, { strict = false } = {}) => {
    if (!raw || typeof raw !== "object" || Array.isArray(raw)) {
      throw new Error("Invalid state payload");
    }

    const base = defaultState();
    const state = { ...base, ...raw };

    const rawSettings = raw.settings;
    if (rawSettings && typeof rawSettings === "object" && !Array.isArray(rawSettings)) {
      state.settings = { ...base.settings, ...rawSettings };
    } else {
      if (strict) throw new Error("Invalid settings data");
      state.settings = { ...base.settings };
    }

    const ensureArray = (key) => {
      const value = raw[key] ?? state[key];
      if (value === undefined) {
        state[key] = [];
        return;
      }
      if (!Array.isArray(value)) {
        if (strict) throw new Error(`Invalid ${key}; expected an array`);
        state[key] = [];
        return;
      }
      state[key] = value;
    };

    ensureArray("adjustments");
    ensureArray("oneOffs");
    ensureArray("incomeStreams");

    const sanitizeOneOff = (entry) => {
      if (!entry || typeof entry !== "object" || Array.isArray(entry)) {
        if (strict) throw new Error("Invalid one-off record");
        return null;
      }

      const amount = Number(entry.amount || 0);
      if (!Number.isFinite(amount)) {
        if (strict) throw new Error("Invalid one-off amount");
        return null;
      }

      const type = entry.type === "income" ? "income" : "expense";
      const id = typeof entry.id === "string" ? entry.id : uid();
      const result = {
        id,
        type,
        name: typeof entry.name === "string" ? entry.name : "",
        category: typeof entry.category === "string" ? entry.category : "",
        amount: Math.abs(amount),
        recurring: Boolean(entry.recurring),
      };

      if (entry.note !== undefined) result.note = entry.note;

      if (result.recurring) {
        const frequency = typeof entry.frequency === "string" ? entry.frequency : null;
        const startDate = typeof entry.startDate === "string" ? entry.startDate : null;
        const endDate = typeof entry.endDate === "string" ? entry.endDate : null;
        if (!frequency || !startDate || !endDate) {
          if (strict) throw new Error("Invalid recurring one-off metadata");
          return null;
        }
        result.frequency = frequency;
        result.startDate = startDate;
        result.endDate = endDate;
        result.skipWeekends = Boolean(entry.skipWeekends);

        if (entry.dayOfWeek !== undefined) {
          result.dayOfWeek = toWeekdayArray(entry.dayOfWeek);
        }
        if (entry.dayOfMonth !== undefined) {
          result.dayOfMonth = clamp(Number(entry.dayOfMonth || 1), 1, 31);
        }

        if (frequency === "monthly") {
          const monthlyMode = entry.monthlyMode === "nth" ? "nth" : "day";
          if (monthlyMode === "nth") {
            result.monthlyMode = "nth";
            result.nthWeek = normalizeNth(entry.nthWeek);
            const nthWeekdaySource =
              entry.nthWeekday !== undefined
                ? entry.nthWeekday
                : entry.dayOfWeek !== undefined
                ? entry.dayOfWeek
                : result.dayOfWeek ?? 0;
            result.nthWeekday = firstWeekday(nthWeekdaySource, 0);
          } else {
            result.monthlyMode = "day";
            const domSource =
              entry.dayOfMonth !== undefined ? entry.dayOfMonth : result.dayOfMonth ?? 1;
            result.dayOfMonth = clamp(Number(domSource || 1), 1, 31);
          }
        } else {
          result.monthlyMode = "day";
        }
        if (frequency === "weekly" || frequency === "biweekly") {
          result.dayOfWeek = toWeekdayArray(result.dayOfWeek);
        }
        if (result.monthlyMode !== "nth") {
          delete result.nthWeek;
          delete result.nthWeekday;
        }
        if (typeof entry.onDate === "string") result.onDate = entry.onDate;
        if (typeof entry.date === "string") result.date = entry.date;
        else result.date = result.startDate;
      } else {
        const date = typeof entry.date === "string" ? entry.date : null;
        if (!date) {
          if (strict) throw new Error("Invalid one-off date");
          return null;
        }
        result.date = date;
      }

      return result;
    };

    const sanitizeList = (list) =>
      list
        .map((item) => sanitizeOneOff(item))
        .filter((item) => item !== null);

    state.oneOffs = sanitizeList(state.oneOffs);

    state.incomeStreams = state.incomeStreams
      .filter((stream) => stream && typeof stream === "object" && !Array.isArray(stream))
      .map((stream) => {
        const next = { ...stream };
        next.dayOfWeek = toWeekdayArray(next.dayOfWeek);
        next.dayOfMonth = clamp(Number(next.dayOfMonth ?? 1), 1, 31);
        const freq = typeof next.frequency === "string" ? next.frequency : null;
        if (freq === "monthly" && stream.monthlyMode === "nth") {
          next.monthlyMode = "nth";
          next.nthWeek = normalizeNth(stream.nthWeek);
          next.nthWeekday = firstWeekday(stream.nthWeekday ?? next.dayOfWeek ?? 0, 0);
        } else if (freq === "monthly") {
          next.monthlyMode = "day";
          delete next.nthWeek;
          delete next.nthWeekday;
        } else {
          next.monthlyMode = "day";
          delete next.nthWeek;
          delete next.nthWeekday;
        }
        return next;
      });

    const legacyExpenses = Array.isArray(raw.expenseStreams) ? raw.expenseStreams : [];
    if (legacyExpenses.length) {
      const fallbackStart = state.settings.startDate;
      const fallbackEnd = state.settings.endDate;
      const mapped = legacyExpenses
        .map((stream) => {
          if (!stream || typeof stream !== "object" || Array.isArray(stream)) {
            if (strict) throw new Error("Invalid legacy expense stream");
            return null;
          }
          const candidate = {
            ...stream,
            id: typeof stream.id === "string" ? stream.id : uid(),
            type: "expense",
            recurring: true,
            date: typeof stream.startDate === "string" ? stream.startDate : stream.onDate,
            startDate:
              typeof stream.startDate === "string" ? stream.startDate : fallbackStart,
            endDate: typeof stream.endDate === "string" ? stream.endDate : fallbackEnd,
          };
          return sanitizeOneOff(candidate);
        })
        .filter((item) => item !== null);
      if (mapped.length) {
        state.oneOffs = [...state.oneOffs, ...mapped];
      }
    }

    delete state.expenseStreams;

    if (typeof state.settings.startDate !== "string") {
      if (strict) throw new Error("Invalid settings.startDate");
      state.settings.startDate = base.settings.startDate;
    }
    if (typeof state.settings.endDate !== "string") {
      if (strict) throw new Error("Invalid settings.endDate");
      state.settings.endDate = base.settings.endDate;
    }
    const sb = Number(state.settings.startingBalance);
    if (Number.isFinite(sb)) {
      state.settings.startingBalance = sb;
    } else {
      if (strict) throw new Error("Invalid settings.startingBalance");
      state.settings.startingBalance = base.settings.startingBalance;
    }

    return state;
  };

  const load = () => {
    try {
      const raw = localStorage.getItem(STORAGE_KEY);
      if (!raw) return defaultState();
      const data = JSON.parse(raw);
      return normalizeState(data);
    } catch {
      return defaultState();
    }
  };

  const save = (state) => {
    localStorage.setItem(STORAGE_KEY, JSON.stringify(state));
  };

  let STATE = load();

  STATE.incomeStreams = (STATE.incomeStreams || []).map((stream) => {
    if (!stream || typeof stream !== "object") return stream;
<<<<<<< HEAD
    const next = { ...stream };
    if (next.dayOfWeek !== undefined) {
      next.dayOfWeek = toWeekdayArray(next.dayOfWeek);
    }
    if (next.monthlyMode === "nth") {
      next.nthWeek = normalizeNth(next.nthWeek);
      next.nthWeekday = firstWeekday(next.nthWeekday ?? next.dayOfWeek ?? 0, 0);
    }
    return next;
=======
    if (stream.dayOfWeek !== undefined) {
      return { ...stream, dayOfWeek: toWeekdayArray(stream.dayOfWeek) };
    }
    return stream;
>>>>>>> e9ed4e08
  });

  STATE.oneOffs = (STATE.oneOffs || []).map((tx) => {
    if (!tx || typeof tx !== "object") return tx;
<<<<<<< HEAD
    const next = { ...tx };
    if (next.dayOfWeek !== undefined) {
      next.dayOfWeek = toWeekdayArray(next.dayOfWeek);
    }
    if (next.monthlyMode === "nth") {
      next.nthWeek = normalizeNth(next.nthWeek);
      next.nthWeekday = firstWeekday(next.nthWeekday ?? next.dayOfWeek ?? 0, 0);
    }
    return next;
=======
    if (tx.dayOfWeek !== undefined) {
      return { ...tx, dayOfWeek: toWeekdayArray(tx.dayOfWeek) };
    }
    return tx;
>>>>>>> e9ed4e08
  });

  // ---------- Recurrence engine ----------
  const isBetween = (d, start, end) => d >= start && d <= end;

  const lastDayOfMonth = (y, mIndex) => new Date(y, mIndex + 1, 0).getDate(); // 0 => last day prev month
  const occursMonthly = (date, dayOfMonth) => {
    const ld = lastDayOfMonth(date.getFullYear(), date.getMonth());
    const target = clamp(dayOfMonth, 1, ld);
    return date.getDate() === target;
  };

<<<<<<< HEAD
  const occursNthWeekday = (date, nth, weekday) => {
    const nthValue = normalizeNth(nth);
    const targetDow = firstWeekday(weekday, 0);
    const firstOfMonth = new Date(date.getFullYear(), date.getMonth(), 1);
    const firstDow = firstOfMonth.getDay();
    const firstOccurrenceDay = 1 + ((targetDow - firstDow + 7) % 7);
    const occurrences = [];
    const lastDay = lastDayOfMonth(date.getFullYear(), date.getMonth());
    for (let i = 0; i < 6; i += 1) {
      const day = firstOccurrenceDay + i * 7;
      if (day > lastDay) break;
      occurrences.push(day);
    }
    if (!occurrences.length) return false;
    if (nthValue === "last") {
      return date.getDate() === occurrences[occurrences.length - 1];
    }
    const idx = Number(nthValue) - 1;
    if (!Number.isFinite(idx) || idx < 0) return false;
    if (idx >= occurrences.length) return false;
    return date.getDate() === occurrences[idx];
  };

=======
>>>>>>> e9ed4e08
  const occursWeeklyOn = (date, weekdays) => {
    const days = toWeekdayArray(weekdays);
    if (!days.length) return false;
    return days.includes(date.getDay());
  };

  const occursBiweeklyOn = (date, weekdays, startDate) => {
    const days = toWeekdayArray(weekdays);
    if (!days.length) return false;
    return days.some((dow) => {
      if (date.getDay() !== dow) return false;
      const anchor = new Date(startDate.getTime());
      const deltaToDOW = (dow - anchor.getDay() + 7) % 7;
      anchor.setDate(anchor.getDate() + deltaToDOW); // first scheduled day for this DOW
      if (date < anchor) return false;
      const diffDays = Math.floor((date - anchor) / (1000 * 60 * 60 * 24));
      return diffDays % 14 === 0;
    });
  };

  const shouldApplyStreamOn = (date, stream) => {
    const d = date;
    const s = fromYMD(stream.startDate);
    const e = fromYMD(stream.endDate);
    if (!isBetween(d, s, e)) return false;

    switch (stream.frequency) {
      case "once":
        return stream.onDate && toYMD(d) === stream.onDate;
      case "daily":
        if (stream.skipWeekends && (d.getDay() === 0 || d.getDay() === 6)) return false;
        return true;
      case "weekly":
        return occursWeeklyOn(d, stream.dayOfWeek);
      case "biweekly":
        return occursBiweeklyOn(d, stream.dayOfWeek, s);
      case "monthly":
        if (stream.monthlyMode === "nth") {
          return occursNthWeekday(d, stream.nthWeek, stream.nthWeekday);
        }
        return occursMonthly(d, Number(stream.dayOfMonth || 1));
      default:
        return false;
    }
  };

  const shouldApplyTransactionOn = (date, tx) => {
    if (!tx || typeof tx !== "object") return false;
    const repeats = Boolean(tx.repeats);
    if (!repeats) {
      return toYMD(date) === tx.date;
    }

    if (!tx.frequency || !tx.startDate || !tx.endDate) return false;

    const shim = {
      frequency: tx.frequency,
      startDate: tx.startDate,
      endDate: tx.endDate,
      onDate: tx.onDate || null,
      skipWeekends: Boolean(tx.skipWeekends),
<<<<<<< HEAD
      dayOfWeek: toWeekdayArray(tx.dayOfWeek),
=======
      dayOfWeek: tx.dayOfWeek ?? [],
>>>>>>> e9ed4e08
      dayOfMonth: Number(tx.dayOfMonth ?? 1),
      monthlyMode: tx.monthlyMode === "nth" ? "nth" : "day",
      nthWeek: tx.nthWeek,
      nthWeekday: firstWeekday(tx.nthWeekday ?? tx.dayOfWeek ?? 0, 0),
    };

    return shouldApplyStreamOn(date, shim);
  };

  // ---------- Projection ----------
  const generateCalendar = (startYMD, endYMD) => {
    const start = fromYMD(startYMD);
    const end = fromYMD(endYMD);
    const days = [];
    for (let d = new Date(start); d <= end; d.setDate(d.getDate() + 1)) {
      days.push({ date: toYMD(d), income: 0, expenses: 0, net: 0, running: 0 });
    }
    return days;
  };

  const computeProjection = (state) => {
    const { settings, oneOffs, incomeStreams, adjustments } = state;
    const cal = generateCalendar(settings.startDate, settings.endDate);
    const recurring = oneOffs.filter((tx) => tx && typeof tx === "object" && tx.recurring);
    const singles = oneOffs.filter((tx) => tx && typeof tx === "object" && !tx.recurring);

    // Accumulate one-offs by exact date
    const byDate = new Map(cal.map((row) => [row.date, row]));

    for (const tx of singles) {
      const row = byDate.get(tx.date);
      if (!row) continue;
      const amt = Number(tx.amount || 0);
      if (!amt) continue;
      if (tx.type === "expense") row.expenses += Math.abs(amt);
      else row.income += Math.abs(amt);
    }

    // Apply recurring income streams
    for (const st of incomeStreams) {
      const amount = Number(st.amount || 0);
      if (!amount) continue;
      for (const row of cal) {
        const d = fromYMD(row.date);
        if (shouldApplyStreamOn(d, st)) {
          row.income += amount;
        }
      }
    }

    // Apply recurring one-offs
    for (const tx of recurring) {
      const amount = Number(tx.amount || 0);
      if (!amount) continue;
      if (typeof tx.startDate !== "string" || typeof tx.endDate !== "string" || typeof tx.frequency !== "string") {
        continue;
      }
      for (const row of cal) {
        const d = fromYMD(row.date);
        if (shouldApplyStreamOn(d, tx)) {
          if (tx.type === "expense") row.expenses += Math.abs(amount);
          else row.income += Math.abs(amount);
        }
      }
    }

    // Adjustments (can be positive or negative)
    for (const adj of adjustments) {
      const row = byDate.get(adj.date);
      if (row) {
        const amt = Number(adj.amount || 0);
        if (amt >= 0) row.income += amt;
        else row.expenses += Math.abs(amt);
      }
    }

    // Net + running
    let running = Number(settings.startingBalance || 0);
    let totalIncome = 0;
    let totalExpenses = 0;

    for (const row of cal) {
      row.net = row.income - row.expenses;
      running += row.net;
      row.running = running;
      totalIncome += row.income;
      totalExpenses += row.expenses;
    }

    return { cal, totalIncome, totalExpenses, endBalance: running };
  };

  // ---------- Rendering ----------
  // Tabs
  const bindTabs = () => {
    $$(".tab").forEach((btn) => {
      btn.addEventListener("click", () => {
        $$(".tab").forEach((b) => b.classList.remove("active"));
        $$(".tab-panel").forEach((p) => p.classList.remove("active"));
        btn.classList.add("active");
        $("#" + btn.dataset.tab).classList.add("active");
      });
    });
  };

  // Settings form
  const renderSettingsForm = () => {
    if (!STATE.settings) STATE.settings = defaultState().settings;
    const settings = STATE.settings;
    $("#startDate").value = settings.startDate || todayYMD;
    $("#endDate").value = settings.endDate || defaultEnd;
    $("#startingBalance").value = Number(settings.startingBalance || 0);
  };

  const initSettings = () => {
    renderSettingsForm();

    $("#settingsForm").addEventListener("submit", (e) => {
      e.preventDefault();
      const startDate = $("#startDate").value || todayYMD;
      const endDate = $("#endDate").value || defaultEnd;
      const startingBalance = Number($("#startingBalance").value || 0);
      STATE.settings = { startDate, endDate, startingBalance };
      save(STATE);
      recalcAndRender();
    });
  };

  // Adjustments
  const renderAdjustments = () => {
    const tbody = $("#adjTable tbody");
    tbody.innerHTML = "";
    const rows = [...STATE.adjustments].sort((a, b) => a.date.localeCompare(b.date));
    for (const a of rows) {
      const tr = document.createElement("tr");
      tr.innerHTML = `
        <td>${a.date}</td>
        <td class="num">${fmtMoney(Number(a.amount || 0))}</td>
        <td>${a.note || ""}</td>
        <td><button class="link" data-id="${a.id}" data-act="delAdj">Delete</button></td>
      `;
      tbody.appendChild(tr);
    }
  };

  const bindAdjustments = () => {
    $("#adjForm").addEventListener("submit", (e) => {
      e.preventDefault();
      const date = $("#adjDate").value;
      const amount = Number($("#adjAmount").value || 0);
      const note = $("#adjNote").value.trim();
      if (!date || isNaN(amount)) return;
      STATE.adjustments.push({ id: uid(), date, amount, note });
      save(STATE);
      $("#adjForm").reset();
      recalcAndRender();
    });

    $("#adjTable").addEventListener("click", (e) => {
      const btn = e.target.closest("button[data-act='delAdj']");
      if (!btn) return;
      const id = btn.getAttribute("data-id");
      STATE.adjustments = STATE.adjustments.filter((a) => a.id !== id);
      save(STATE);
      recalcAndRender();
    });
  };

  // One-offs
  const describeMonthlySchedule = (item) => {
    if (!item || typeof item !== "object") return "Monthly";
    if (item.monthlyMode === "nth") {
      const nth = normalizeNth(item.nthWeek);
      const nthLabel = describeNth(nth);
      const weekday = firstWeekday(item.nthWeekday ?? item.dayOfWeek ?? 0, 0);
      return `Monthly on the ${nthLabel} ${getDOWLabel(weekday)}`;
    }
    const day = clamp(Number(item.dayOfMonth ?? 1), 1, 31);
    return `Monthly on day ${day}`;
  };

  const describeTransactionSchedule = (tx) => {
    if (!tx || typeof tx !== "object") return "—";

    const repeats = Boolean(tx.repeats ?? tx.recurring);
    if (!repeats) return "—";

    const frequency = tx.frequency;
    if (!frequency) return "Repeats";

    const start = tx.startDate || tx.date || null;
    const end = tx.endDate || tx.date || null;
    const range = start && end ? ` (${start} → ${end})` : "";

    switch (frequency) {
      case "daily":
        return `Daily${tx.skipWeekends ? " (M–F)" : ""}${range}`;
      case "weekly": {
        const list = formatWeekdayList(tx.dayOfWeek);
        return list ? `Weekly on ${list}${range}` : `Weekly (no days selected)${range}`;
      }
      case "biweekly": {
        const list = formatWeekdayList(tx.dayOfWeek);
        return list ? `Every 2 weeks on ${list}${range}` : `Every 2 weeks (no days selected)${range}`;
      }
      case "monthly": {
        return `${describeMonthlySchedule(tx)}${range}`;
      }
      case "once": {
        const when = tx.onDate || tx.date || start;
        return when ? `On ${when}` : "Once";
      }
      default:
        return `Repeats${range}`;
    }
  };

  const renderOneOffs = () => {
    const tbody = $("#oneOffTable tbody");
    tbody.innerHTML = "";

    const rows = [...(STATE.oneOffs || [])]
      .filter((tx) => tx && typeof tx === "object")
      .sort((a, b) => (a.date || "").localeCompare(b.date || ""));

    for (const tx of rows) {
      const amt = Number(tx.amount || 0);
      const tr = document.createElement("tr");
      tr.innerHTML = `
        <td>${tx.date || ""}</td>
        <td>${describeTransactionSchedule(tx)}</td>
        <td>${tx.type || ""}</td>
        <td>${tx.name || ""}</td>
        <td>${tx.category || ""}</td>
        <td class="num">${fmtMoney(amt)}</td>
        <td><button class="link" data-id="${tx.id}" data-act="delOneOff">Delete</button></td>
      `;
      tbody.appendChild(tr);
    }
  };

  const applyMonthlyModeVisibility = (select) => {
    if (!select) return;
    const form = select.closest("form");
    if (!form) return;
    const mode = select.value === "nth" ? "nth" : "day";
    form.querySelectorAll(".monthly-mode").forEach((el) => el.classList.add("hidden"));
    form
      .querySelectorAll(`.monthly-mode-${mode}`)
      .forEach((el) => el.classList.remove("hidden"));
  };

  const showTransactionFreqBlocks = () => {
    const form = $("#oneOffForm");
    if (!form) return;
    const repeats = $("#ooRepeats").checked;
    const recurringFields = $$(".tx-recurring-only", form);
    const freqFields = $$(".tx-freq-only", form);

    if (!repeats) {
      recurringFields.forEach((el) => el.classList.add("hidden"));
      freqFields.forEach((el) => el.classList.add("hidden"));
      return;
    }

    recurringFields.forEach((el) => el.classList.remove("hidden"));
    freqFields.forEach((el) => el.classList.add("hidden"));

    const freq = $("#ooFreq").value;
    $$(".tx-freq-" + freq, form).forEach((el) => el.classList.remove("hidden"));

    if (freq === "monthly") {
      applyMonthlyModeVisibility($("#ooMonthlyMode"));
    }

    const baseDate = $("#ooDate").value;
    if (baseDate) {
      const startInput = $("#ooStart");
      const endInput = $("#ooEnd");
      if (startInput && !startInput.value) startInput.value = baseDate;
      if (endInput && !endInput.value) endInput.value = baseDate;
    }
  };

  const bindOneOffs = () => {
    const form = $("#oneOffForm");
    const freqSel = $("#ooFreq");
    const repeatsToggle = $("#ooRepeats");
    if (!form || !freqSel || !repeatsToggle) return;

    repeatsToggle.addEventListener("change", showTransactionFreqBlocks);
    freqSel.addEventListener("change", showTransactionFreqBlocks);
    $("#ooMonthlyMode")?.addEventListener("change", (e) => {
      applyMonthlyModeVisibility(e.target);
    });
    const dateInput = $("#ooDate");
    dateInput?.addEventListener("change", () => {
      if (!repeatsToggle.checked) return;
      const baseDate = dateInput.value;
      if (!baseDate) return;
      const startInput = $("#ooStart");
      const endInput = $("#ooEnd");
      if (startInput && !startInput.value) startInput.value = baseDate;
      if (endInput && !endInput.value) endInput.value = baseDate;
    });
    showTransactionFreqBlocks();

    form.addEventListener("submit", (e) => {
      e.preventDefault();

      const repeats = repeatsToggle.checked;
      const date = $("#ooDate").value;
      const type = $("#ooType").value;
      const name = $("#ooName").value.trim();
      const category = $("#ooCategory").value.trim();
      const amount = Number($("#ooAmount").value || 0);
      if (!date || !name || Number.isNaN(amount)) return;

      const entry = {
        id: uid(),
        date,
        type,
        name,
        category,
        amount: Math.abs(amount),
      };

      if (repeats) {
        const frequency = $("#ooFreq").value;
        const startDate = $("#ooStart").value;
        const endDate = $("#ooEnd").value;
        if (!frequency || !startDate || !endDate) return;

        entry.repeats = true;
        entry.recurring = true;
        entry.frequency = frequency;
        entry.startDate = startDate;
        entry.endDate = endDate;
        entry.skipWeekends = $("#ooSkipWeekends").checked;

        if (frequency === "weekly" || frequency === "biweekly") {
          const weekdays = readWeekdaySelections($("#ooDOW"));
          if (!weekdays.length) return;
          entry.dayOfWeek = weekdays;
        }
        if (frequency === "monthly") {
          const modeSel = $("#ooMonthlyMode");
          const mode = modeSel && modeSel.value === "nth" ? "nth" : "day";
          entry.monthlyMode = mode;
          if (mode === "nth") {
            entry.nthWeek = normalizeNth($("#ooNthWeek").value);
            entry.nthWeekday = clamp(Number($("#ooNthWeekday").value || 0), 0, 6);
          } else {
            entry.dayOfMonth = clamp(Number($("#ooDOM").value || 1), 1, 31);
          }
        }
      }

      STATE.oneOffs.push(entry);

      save(STATE);
      form.reset();
      showTransactionFreqBlocks();
      recalcAndRender();
    });

    $("#oneOffTable").addEventListener("click", (e) => {
      const btn = e.target.closest("button[data-act='delOneOff']");
      if (!btn) return;
      const id = btn.getAttribute("data-id");
      STATE.oneOffs = STATE.oneOffs.filter((t) => t.id !== id);
      save(STATE);
      recalcAndRender();
    });
  };

  // Streams
  const showFreqBlocks = () => {
    const val = $("#stFreq").value;
    $$(".freq-only").forEach((el) => el.classList.add("hidden"));
    $$(".freq-" + val).forEach((el) => el.classList.remove("hidden"));
    if (val === "monthly") {
      applyMonthlyModeVisibility($("#stMonthlyMode"));
    }
  };

  const renderStreams = () => {
    const tbody = $("#streamsTable tbody");
    tbody.innerHTML = "";
    const rows = [...STATE.incomeStreams].sort((a, b) => a.name.localeCompare(b.name));
    for (const st of rows) {
      const schedule = (() => {
        switch (st.frequency) {
          case "once": return `On ${st.onDate}`;
          case "daily": return `Daily${st.skipWeekends ? " (M–F)" : ""}`;
          case "weekly": {
            const list = formatWeekdayList(st.dayOfWeek);
            return list ? `Weekly on ${list}` : "Weekly (no days selected)";
          }
          case "biweekly": {
            const list = formatWeekdayList(st.dayOfWeek);
            return list ? `Every 2 weeks on ${list}` : "Every 2 weeks (no days selected)";
          }
<<<<<<< HEAD
          case "monthly": return describeMonthlySchedule(st);
=======
          case "monthly": return `Monthly on day ${st.dayOfMonth}`;
>>>>>>> e9ed4e08
          default: return "";
        }
      })();

      const tr = document.createElement("tr");
      tr.innerHTML = `
        <td>${st.name}</td>
        <td>${st.category || ""}</td>
        <td>${st.frequency}</td>
        <td>${schedule}</td>
        <td class="num">${fmtMoney(Number(st.amount || 0))}</td>
        <td>${st.startDate} → ${st.endDate}</td>
        <td><button class="link" data-id="${st.id}" data-act="delStream">Delete</button></td>
      `;
      tbody.appendChild(tr);
    }
  };

  const bindStreams = () => {
    $("#stFreq").addEventListener("change", showFreqBlocks);
    $("#stMonthlyMode")?.addEventListener("change", (e) => {
      applyMonthlyModeVisibility(e.target);
    });
    showFreqBlocks();

    $("#streamForm").addEventListener("submit", (e) => {
      e.preventDefault();
      const name = $("#stName").value.trim();
      const category = $("#stCategory").value.trim();
      const amount = Number($("#stAmount").value || 0);
      const frequency = $("#stFreq").value;
      const startDate = $("#stStart").value;
      const endDate = $("#stEnd").value;
      if (!name || isNaN(amount) || !startDate || !endDate) return;

      const dowSelect = $("#stDOW");
      const weekdays = readWeekdaySelections(dowSelect);

      const stream = {
        id: uid(),
        name, category,
        amount: Math.abs(amount),
        frequency,
        startDate,
        endDate,
        onDate: null,
        skipWeekends: false,
        dayOfWeek: weekdays,
<<<<<<< HEAD
        dayOfMonth: 1,
        monthlyMode: "day",
        nthWeek: "1",
        nthWeekday: firstWeekday(weekdays, 0),
=======
        dayOfMonth: 1
>>>>>>> e9ed4e08
      };

      if (frequency === "once") {
        stream.onDate = $("#stOnDate").value;
        if (!stream.onDate) return;
      }
      if (frequency === "daily") {
        stream.skipWeekends = $("#stSkipWeekends").checked;
      }
      if (frequency === "weekly" || frequency === "biweekly") {
        if (!weekdays.length) return;
      }
      if (frequency === "monthly") {
        const modeSel = $("#stMonthlyMode");
        const mode = modeSel && modeSel.value === "nth" ? "nth" : "day";
        stream.monthlyMode = mode;
        if (mode === "nth") {
          stream.nthWeek = normalizeNth($("#stNthWeek").value);
          stream.nthWeekday = clamp(Number($("#stNthWeekday").value || 0), 0, 6);
        } else {
          stream.dayOfMonth = clamp(Number($("#stDOM").value || 1), 1, 31);
        }
      }

      STATE.incomeStreams.push(stream);
      save(STATE);
      $("#streamForm").reset();
      $("#stFreq").value = "once";
      showFreqBlocks();
      recalcAndRender();
    });

    $("#streamsTable").addEventListener("click", (e) => {
      const btn = e.target.closest("button[data-act='delStream']");
      if (!btn) return;
      const id = btn.getAttribute("data-id");
      STATE.incomeStreams = STATE.incomeStreams.filter((s) => s.id !== id);
      save(STATE);
      recalcAndRender();
    });
  };

  // Chart + upcoming table + KPIs
  let balanceChart;

  const renderDashboard = () => {
    const { cal, totalIncome, totalExpenses, endBalance } = computeProjection(STATE);

    // KPIs
    $("#kpiEndBalance").textContent = fmtMoney(endBalance);
    $("#kpiIncome").textContent = fmtMoney(totalIncome);
    $("#kpiExpenses").textContent = fmtMoney(totalExpenses);

    // Chart data
    const labels = cal.map((r) => r.date);
    const data = cal.map((r) => Number(r.running.toFixed(2)));

    const ctx = $("#balanceChart").getContext("2d");
    if (balanceChart) balanceChart.destroy();
    balanceChart = new Chart(ctx, {
      type: "line",
      data: {
        labels,
        datasets: [
          {
            label: "Projected Balance",
            data,
            tension: 0.25,
            borderWidth: 2,
            pointRadius: 0,
          }
        ]
      },
      options: {
        interaction: { intersect: false, mode: "index" },
        plugins: { legend: { display: false } },
        scales: {
          x: { ticks: { maxTicksLimit: 10 } },
          y: { beginAtZero: false }
        }
      }
    });

    // Upcoming 14 days
    const tbody = $("#upcomingTable tbody");
    tbody.innerHTML = "";
    const next14 = cal.slice(0, 14);
    for (const r of next14) {
      const tr = document.createElement("tr");
      tr.innerHTML = `
        <td>${r.date}</td>
        <td class="num">${fmtMoney(r.income)}</td>
        <td class="num">${fmtMoney(r.expenses)}</td>
        <td class="num">${fmtMoney(r.net)}</td>
        <td class="num">${fmtMoney(r.running)}</td>
      `;
      tbody.appendChild(tr);
    }
  };

  const recalcAndRender = () => {
    renderDashboard();
    renderAdjustments();
    renderOneOffs();
    renderStreams();
  };

  // ---------- Import / Export ----------
  const bindImportExport = () => {
    $("#exportBtn").addEventListener("click", () => {
      const blob = new Blob([JSON.stringify(STATE, null, 2)], { type: "application/json" });
      const url = URL.createObjectURL(blob);
      const a = document.createElement("a");
      a.href = url;
      a.download = "cashflow-2025.json";
      a.click();
      URL.revokeObjectURL(url);
    });

    const dlg = $("#importDialog");
    $("#importBtn").addEventListener("click", () => dlg.showModal());
    $("#confirmImportBtn").addEventListener("click", (e) => {
      e.preventDefault();
      try {
        const parsed = JSON.parse($("#importText").value);
        const nextState = normalizeState(parsed, { strict: true });
        STATE = nextState;
        save(STATE);
        dlg.close();
        renderSettingsForm();
        recalcAndRender();
      } catch (err) {
        const message = err && err.message ? err.message : String(err);
        alert("Import failed: " + message);
      }
    });
    dlg.addEventListener("close", () => ($("#importText").value = ""));
  };

  // ---------- Init ----------
  const init = () => {
    bindTabs();
    bindImportExport();
    initSettings();
    bindAdjustments();
    bindOneOffs();
    bindStreams();

    // Ensure defaults if missing
    if (!STATE.settings.endDate) STATE.settings.endDate = defaultEnd;
    save(STATE);

    recalcAndRender();
  };

  document.addEventListener("DOMContentLoaded", init);
})();<|MERGE_RESOLUTION|>--- conflicted
+++ resolved
@@ -24,42 +24,40 @@
     return DOW_LABELS[idx] ?? DOW_LABELS[0];
   };
 
-<<<<<<< HEAD
-  const normalizeNth = (value) => {
-    if (value === null || value === undefined) return "1";
-    if (typeof value === "string") {
-      const trimmed = value.trim().toLowerCase();
-      if (trimmed === "last") return "last";
-      const parsed = parseInt(trimmed, 10);
-      if (Number.isFinite(parsed) && parsed >= 1 && parsed <= 5) return String(parsed);
-    }
-    if (typeof value === "number" && Number.isFinite(value)) {
-      const int = Math.trunc(value);
-      if (int >= 1 && int <= 5) return String(int);
-    }
-    return "1";
-  };
-
-  const ordinal = (value) => {
-    const num = Number(value);
-    if (!Number.isFinite(num)) return "";
-    const mod100 = num % 100;
-    if (mod100 >= 11 && mod100 <= 13) return `${num}th`;
-    switch (num % 10) {
-      case 1: return `${num}st`;
-      case 2: return `${num}nd`;
-      case 3: return `${num}rd`;
-      default: return `${num}th`;
-    }
-  };
-
-  const describeNth = (nth) => {
-    if (nth === "last") return "last";
-    return ordinal(normalizeNth(nth));
-  };
-
-=======
->>>>>>> e9ed4e08
+// Nth-weekday helpers (safe to keep even if not used yet)
+const normalizeNth = (value) => {
+  if (value === null || value === undefined) return "1";
+  if (typeof value === "string") {
+    const trimmed = value.trim().toLowerCase();
+    if (trimmed === "last") return "last";
+    const parsed = parseInt(trimmed, 10);
+    if (Number.isFinite(parsed) && parsed >= 1 && parsed <= 5) return String(parsed);
+  }
+  if (typeof value === "number" && Number.isFinite(value)) {
+    const int = Math.trunc(value);
+    if (int >= 1 && int <= 5) return String(int);
+  }
+  return "1";
+};
+
+const ordinal = (value) => {
+  const num = Number(value);
+  if (!Number.isFinite(num)) return "";
+  const mod100 = num % 100;
+  if (mod100 >= 11 && mod100 <= 13) return `${num}th`;
+  switch (num % 10) {
+    case 1: return `${num}st`;
+    case 2: return `${num}nd`;
+    case 3: return `${num}rd`;
+    default: return `${num}th`;
+  }
+};
+
+const describeNth = (nth) => {
+  const n = normalizeNth(nth);
+  return n === "last" ? "last" : ordinal(Number(n));
+};
+
   const toWeekdayArray = (value) => {
     if (value === undefined || value === null) return [];
 
@@ -86,17 +84,15 @@
     return days.sort((a, b) => a - b);
   };
 
-<<<<<<< HEAD
-  const firstWeekday = (value, fallback = 0) => {
-    const days = toWeekdayArray(value);
-    if (days.length) return days[0];
-    const num = Number(value);
-    if (Number.isFinite(num)) return clamp(Math.trunc(num), 0, 6);
-    return clamp(Number(fallback) || 0, 0, 6);
-  };
-
-=======
->>>>>>> e9ed4e08
+// Weekday pick helper
+const firstWeekday = (value, fallback = 0) => {
+  const days = toWeekdayArray(value);
+  if (days.length) return days[0];
+  const num = Number(value);
+  if (Number.isFinite(num)) return clamp(Math.trunc(num), 0, 6);
+  return clamp(Number(fallback) || 0, 0, 6);
+};
+
   const formatWeekdayList = (value) => {
     const days = toWeekdayArray(value);
     if (!days.length) return "";
@@ -347,87 +343,80 @@
 
   let STATE = load();
 
-  STATE.incomeStreams = (STATE.incomeStreams || []).map((stream) => {
-    if (!stream || typeof stream !== "object") return stream;
-<<<<<<< HEAD
-    const next = { ...stream };
-    if (next.dayOfWeek !== undefined) {
-      next.dayOfWeek = toWeekdayArray(next.dayOfWeek);
-    }
-    if (next.monthlyMode === "nth") {
-      next.nthWeek = normalizeNth(next.nthWeek);
-      next.nthWeekday = firstWeekday(next.nthWeekday ?? next.dayOfWeek ?? 0, 0);
-    }
-    return next;
-=======
-    if (stream.dayOfWeek !== undefined) {
-      return { ...stream, dayOfWeek: toWeekdayArray(stream.dayOfWeek) };
-    }
-    return stream;
->>>>>>> e9ed4e08
-  });
-
-  STATE.oneOffs = (STATE.oneOffs || []).map((tx) => {
-    if (!tx || typeof tx !== "object") return tx;
-<<<<<<< HEAD
-    const next = { ...tx };
-    if (next.dayOfWeek !== undefined) {
-      next.dayOfWeek = toWeekdayArray(next.dayOfWeek);
-    }
-    if (next.monthlyMode === "nth") {
-      next.nthWeek = normalizeNth(next.nthWeek);
-      next.nthWeekday = firstWeekday(next.nthWeekday ?? next.dayOfWeek ?? 0, 0);
-    }
-    return next;
-=======
-    if (tx.dayOfWeek !== undefined) {
-      return { ...tx, dayOfWeek: toWeekdayArray(tx.dayOfWeek) };
-    }
-    return tx;
->>>>>>> e9ed4e08
-  });
-
-  // ---------- Recurrence engine ----------
-  const isBetween = (d, start, end) => d >= start && d <= end;
-
-  const lastDayOfMonth = (y, mIndex) => new Date(y, mIndex + 1, 0).getDate(); // 0 => last day prev month
-  const occursMonthly = (date, dayOfMonth) => {
-    const ld = lastDayOfMonth(date.getFullYear(), date.getMonth());
-    const target = clamp(dayOfMonth, 1, ld);
-    return date.getDate() === target;
-  };
-
-<<<<<<< HEAD
-  const occursNthWeekday = (date, nth, weekday) => {
-    const nthValue = normalizeNth(nth);
-    const targetDow = firstWeekday(weekday, 0);
-    const firstOfMonth = new Date(date.getFullYear(), date.getMonth(), 1);
-    const firstDow = firstOfMonth.getDay();
-    const firstOccurrenceDay = 1 + ((targetDow - firstDow + 7) % 7);
-    const occurrences = [];
-    const lastDay = lastDayOfMonth(date.getFullYear(), date.getMonth());
-    for (let i = 0; i < 6; i += 1) {
-      const day = firstOccurrenceDay + i * 7;
-      if (day > lastDay) break;
-      occurrences.push(day);
-    }
-    if (!occurrences.length) return false;
-    if (nthValue === "last") {
-      return date.getDate() === occurrences[occurrences.length - 1];
-    }
-    const idx = Number(nthValue) - 1;
-    if (!Number.isFinite(idx) || idx < 0) return false;
-    if (idx >= occurrences.length) return false;
-    return date.getDate() === occurrences[idx];
-  };
-
-=======
->>>>>>> e9ed4e08
-  const occursWeeklyOn = (date, weekdays) => {
-    const days = toWeekdayArray(weekdays);
-    if (!days.length) return false;
-    return days.includes(date.getDay());
-  };
+STATE.incomeStreams = (STATE.incomeStreams || []).map((stream) => {
+  if (!stream || typeof stream !== "object") return stream;
+
+  // Copy and normalize fields
+  const next = { ...stream };
+
+  // dayOfWeek can be a single number or array/string → normalize to array [0..6]
+  if (next.dayOfWeek !== undefined) {
+    next.dayOfWeek = toWeekdayArray(next.dayOfWeek);
+  }
+
+  // Support monthly "nth weekday" mode for streams only
+  if (next.monthlyMode === "nth") {
+    next.nthWeek = normalizeNth(next.nthWeek); // "1".."5" or "last"
+    // If nthWeekday missing, default to first value from dayOfWeek or Sunday (0)
+    next.nthWeekday = firstWeekday(next.nthWeekday ?? next.dayOfWeek ?? 0, 0);
+  }
+
+  return next;
+});
+
+STATE.oneOffs = (STATE.oneOffs || []).map((tx) => {
+  if (!tx || typeof tx !== "object") return tx;
+
+  // Keep one-offs simple; normalize dayOfWeek only if present (harmless for old data)
+  if (tx.dayOfWeek !== undefined) {
+    return { ...tx, dayOfWeek: toWeekdayArray(tx.dayOfWeek) };
+  }
+  return tx;
+});
+
+
+// ---------- Recurrence engine ----------
+const isBetween = (d, start, end) => d >= start && d <= end;
+
+const lastDayOfMonth = (y, mIndex) => new Date(y, mIndex + 1, 0).getDate(); // 0 => last day prev month
+const occursMonthly = (date, dayOfMonth) => {
+  const ld = lastDayOfMonth(date.getFullYear(), date.getMonth());
+  const target = clamp(dayOfMonth, 1, ld);
+  return date.getDate() === target;
+};
+
+// NEW: "nth weekday of month" matcher (e.g., 3rd Fri, last Wed)
+const occursNthWeekday = (date, nth, weekday) => {
+  const nthValue = normalizeNth(nth);            // "1".."5" or "last"
+  const targetDow = firstWeekday(weekday, 0);    // 0..6
+  const firstOfMonth = new Date(date.getFullYear(), date.getMonth(), 1);
+  const firstDow = firstOfMonth.getDay();
+  const firstOccurrenceDay = 1 + ((targetDow - firstDow + 7) % 7);
+
+  const occurrences = [];
+  const lastDay = lastDayOfMonth(date.getFullYear(), date.getMonth());
+  for (let i = 0; i < 6; i += 1) {
+    const day = firstOccurrenceDay + i * 7;
+    if (day > lastDay) break;
+    occurrences.push(day);
+  }
+  if (!occurrences.length) return false;
+
+  if (nthValue === "last") {
+    return date.getDate() === occurrences[occurrences.length - 1];
+  }
+  const idx = Number(nthValue) - 1;
+  if (!Number.isFinite(idx) || idx < 0) return false;
+  if (idx >= occurrences.length) return false;
+  return date.getDate() === occurrences[idx];
+};
+
+const occursWeeklyOn = (date, weekdays) => {
+  const days = toWeekdayArray(weekdays);
+  if (!days.length) return false;
+  return days.includes(date.getDay());
+};
+
 
   const occursBiweeklyOn = (date, weekdays, startDate) => {
     const days = toWeekdayArray(weekdays);
@@ -478,22 +467,18 @@
 
     if (!tx.frequency || !tx.startDate || !tx.endDate) return false;
 
-    const shim = {
-      frequency: tx.frequency,
-      startDate: tx.startDate,
-      endDate: tx.endDate,
-      onDate: tx.onDate || null,
-      skipWeekends: Boolean(tx.skipWeekends),
-<<<<<<< HEAD
-      dayOfWeek: toWeekdayArray(tx.dayOfWeek),
-=======
-      dayOfWeek: tx.dayOfWeek ?? [],
->>>>>>> e9ed4e08
-      dayOfMonth: Number(tx.dayOfMonth ?? 1),
-      monthlyMode: tx.monthlyMode === "nth" ? "nth" : "day",
-      nthWeek: tx.nthWeek,
-      nthWeekday: firstWeekday(tx.nthWeekday ?? tx.dayOfWeek ?? 0, 0),
-    };
+const shim = {
+  frequency: tx.frequency,
+  startDate: tx.startDate,
+  endDate: tx.endDate,
+  onDate: tx.onDate || null,
+  skipWeekends: Boolean(tx.skipWeekends),
+  dayOfWeek: toWeekdayArray(tx.dayOfWeek),                 // normalize to [0..6]
+  dayOfMonth: Number(tx.dayOfMonth ?? 1),
+  monthlyMode: tx.monthlyMode === "nth" ? "nth" : "day",   // supports “nth weekday”
+  nthWeek: normalizeNth(tx.nthWeek),                       // "1".."5" or "last"
+  nthWeekday: firstWeekday(tx.nthWeekday ?? tx.dayOfWeek ?? 0, 0), // picks a valid DOW
+};
 
     return shouldApplyStreamOn(date, shim);
   };
@@ -892,11 +877,8 @@
             const list = formatWeekdayList(st.dayOfWeek);
             return list ? `Every 2 weeks on ${list}` : "Every 2 weeks (no days selected)";
           }
-<<<<<<< HEAD
+
           case "monthly": return describeMonthlySchedule(st);
-=======
-          case "monthly": return `Monthly on day ${st.dayOfMonth}`;
->>>>>>> e9ed4e08
           default: return "";
         }
       })();
@@ -945,14 +927,10 @@
         onDate: null,
         skipWeekends: false,
         dayOfWeek: weekdays,
-<<<<<<< HEAD
         dayOfMonth: 1,
         monthlyMode: "day",
         nthWeek: "1",
         nthWeekday: firstWeekday(weekdays, 0),
-=======
-        dayOfMonth: 1
->>>>>>> e9ed4e08
       };
 
       if (frequency === "once") {
