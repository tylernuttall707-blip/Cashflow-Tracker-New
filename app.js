--- conflicted
+++ resolved
@@ -340,7 +340,6 @@
 
     state.oneOffs = sanitizeList(state.oneOffs);
 
-<<<<<<< HEAD
     const sanitizeStream = (entry) => {
       if (!entry || typeof entry !== "object" || Array.isArray(entry)) {
         if (strict) throw new Error("Invalid income stream record");
@@ -397,30 +396,7 @@
     state.incomeStreams = state.incomeStreams
       .map((entry) => sanitizeStream(entry))
       .filter((entry) => entry !== null);
-=======
-    state.incomeStreams = state.incomeStreams
-      .filter((stream) => stream && typeof stream === "object" && !Array.isArray(stream))
-      .map((stream) => {
-        const next = { ...stream };
-        next.dayOfWeek = toWeekdayArray(next.dayOfWeek);
-        next.dayOfMonth = clamp(Number(next.dayOfMonth ?? 1), 1, 31);
-        const freq = typeof next.frequency === "string" ? next.frequency : null;
-        if (freq === "monthly" && stream.monthlyMode === "nth") {
-          next.monthlyMode = "nth";
-          next.nthWeek = normalizeNth(stream.nthWeek);
-          next.nthWeekday = firstWeekday(stream.nthWeekday ?? next.dayOfWeek ?? 0, 0);
-        } else if (freq === "monthly") {
-          next.monthlyMode = "day";
-          delete next.nthWeek;
-          delete next.nthWeekday;
-        } else {
-          next.monthlyMode = "day";
-          delete next.nthWeek;
-          delete next.nthWeekday;
-        }
-        return next;
-      });
->>>>>>> fccf2fdc
+
 
     const legacyExpenses = Array.isArray(raw.expenseStreams) ? raw.expenseStreams : [];
     if (legacyExpenses.length) {
@@ -828,7 +804,6 @@
     let desc = "";
     switch (frequency) {
       case "daily":
-<<<<<<< HEAD
         desc = `Daily${tx.skipWeekends ? " (M–F)" : ""}${range}`;
         break;
       case "weekly":
@@ -841,19 +816,6 @@
         const day = clamp(Number(tx.dayOfMonth ?? 1), 1, 31);
         desc = `Monthly on day ${day}${range}`;
         break;
-=======
-        return `Daily${tx.skipWeekends ? " (M–F)" : ""}${range}`;
-      case "weekly": {
-        const list = formatWeekdayList(tx.dayOfWeek);
-        return list ? `Weekly on ${list}${range}` : `Weekly (no days selected)${range}`;
-      }
-      case "biweekly": {
-        const list = formatWeekdayList(tx.dayOfWeek);
-        return list ? `Every 2 weeks on ${list}${range}` : `Every 2 weeks (no days selected)${range}`;
-      }
-      case "monthly": {
-        return `${describeMonthlySchedule(tx)}${range}`;
->>>>>>> fccf2fdc
       }
       case "once": {
         const when = tx.onDate || tx.date || start;
@@ -1116,30 +1078,9 @@
     tbody.innerHTML = "";
     const rows = [...STATE.incomeStreams].sort((a, b) => a.name.localeCompare(b.name));
     for (const st of rows) {
-<<<<<<< HEAD
       const schedule = describeTransactionSchedule(st);
       const next = getNextOccurrence(st, todayYMD);
-      const nextLabel = next ? `${fmtMoney(next.amount)} (${next.date})` : "—";
-=======
-      const schedule = (() => {
-        switch (st.frequency) {
-          case "once": return `On ${st.onDate}`;
-          case "daily": return `Daily${st.skipWeekends ? " (M–F)" : ""}`;
-          case "weekly": {
-            const list = formatWeekdayList(st.dayOfWeek);
-            return list ? `Weekly on ${list}` : "Weekly (no days selected)";
-          }
-          case "biweekly": {
-            const list = formatWeekdayList(st.dayOfWeek);
-            return list ? `Every 2 weeks on ${list}` : "Every 2 weeks (no days selected)";
-          }
-
-          case "monthly": return describeMonthlySchedule(st);
-          default: return "";
-        }
-      })();
->>>>>>> fccf2fdc
-
+      const nextLabel = next ? `${fmtMoney(next.amount)} (${next.date})` : "—"
       const tr = document.createElement("tr");
       tr.innerHTML = `
         <td>${st.name}</td>
