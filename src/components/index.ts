--- conflicted
+++ resolved
@@ -10,8 +10,5 @@
 export { IncomePlan } from './IncomePlan';
 export { Receivables } from './Receivables';
 export { AllTransactions } from './AllTransactions';
-<<<<<<< HEAD
-export { AIInsights } from './AIInsights';
-=======
 export { TimelineView } from './TimelineView';
->>>>>>> 41bd69f6
+export { AIInsights } from './AIInsights';