--- conflicted
+++ resolved
@@ -10,11 +10,7 @@
   onExportSnapshotPDF: () => void;
 }
 
-<<<<<<< HEAD
-export type TabId = 'dashboard' | 'whatif' | 'transactions' | 'movements' | 'income' | 'receivables' | 'ai-insights';
-=======
-export type TabId = 'dashboard' | 'whatif' | 'transactions' | 'movements' | 'income' | 'receivables' | 'timeline';
->>>>>>> 41bd69f6
+export type TabId = 'dashboard' | 'whatif' | 'transactions' | 'movements' | 'income' | 'receivables' | 'timeline' | 'ai-insights';
 
 export function Layout({ children, onExportJSON, onImportJSON, onExportPDF, onExportSnapshotPDF }: LayoutProps) {
   return (
